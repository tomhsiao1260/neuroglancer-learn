# Neuroglancer Mini

<<<<<<< HEAD
Neuroglancer Mini is a trimmed-down version of the original Neuroglancer source code, designed to make its core logic more accessible and easier to understand. This is not a new implementation, but rather a carefully curated subset of the original codebase (~115,510 lines) that has been reduced to about 22,677 lines by retaining only the minimal core functionality needed for the program to run, reducing npm dependencies, and simplifying the build process. This lightweight version serves as a learning demo, allowing developers to grasp the core concepts and architecture of Neuroglancer without being overwhelmed by the complexity of the original implementation.

<img width="974" alt="img2" src="https://github.com/user-attachments/assets/c69a9014-3250-4d05-8350-abb96975b64c" />

## Motivation

When I first attempted to understand Neuroglancer's source code, I encountered significant challenges. The project's complexity, coupled with numerous abstract layers and features that weren't immediately relevant to my learning goals, made it difficult to grasp the core functionality.

I was particularly interested in understanding:
=======
This is a trimmed-down version of the original Neuroglancer source code, designed to make its core logic more accessible and easier to understand. This is not a new implementation, but rather a carefully curated subset of the original codebase (~115,510 lines) that has been reduced to about 22,677 lines by retaining only the minimal core functionality needed for the program to run, reducing npm dependencies, and simplifying the build process. This lightweight version serves as a learning demo, allowing developers to grasp the core concepts and architecture of Neuroglancer without being overwhelmed by the complexity of the original implementation.

<img width="1193" alt="img2" src="https://github.com/user-attachments/assets/c69a9014-3250-4d05-8350-abb96975b64c" />

Note: This is not an officially maintained version of Neuroglancer. Neuroglancer and Neuroglancer Mini are two independently developed projects, but this project is based on a reduced version of the original Neuroglancer source code.

# Project Structure

This project has two main branches: the [forward branch](https://github.com/tomhsiao1260/neuroglancer-mini/tree/forward) and the [backward branch](https://github.com/tomhsiao1260/neuroglancer-mini/tree/backward). The backward branch is a simplified version of Neuroglancer, while the forward branch builds additional features on top of this simplified version.

If you want to understand the core workings of the Neuroglancer code, you can jump to [here](#neuroglancer-mini-backward-branch). Although there isn't much information added yet, we will continue to update the content as we remove more code and gain a better understanding of the project. If you want to use the new features we've built on top of Neuroglancer Mini, you can jump to [here](#neuroglancer-mini-forward-branch).

# Neuroglancer Mini (forward branch)

You can use our additional features in the forward branch. Below we will introduce the related features and how to start the application.

<img width="1193" alt="screen-shot" src="https://github.com/user-attachments/assets/6bcf96ff-48be-4b89-a791-43e8c669027e" />

## Features

- [Coordinate Information](#coordinate-information)
- [Local First Design](#local-first-design)

### Coordinate Information

You can obtain current position information from the following sources:

- Bottom-right panel: Displays the center coordinates of the current view (in white) and the 3D coordinates of the mouse cursor (in yellow)
- URL query parameters: Includes x, y, z coordinates and zoom value

### Local First Design

We believe that the coordination between local and remote data is important, which is why we developed this feature early in the project. In this feature, data is automatically downloaded from the remote server when browsing specific areas and automatically loaded from the local storage when reopening.

Only the specific regions that have been viewed will be downloaded, and network transmission is only required the first time you view an area. This reduces dependency on network transmission. You can even write your own scripts to perform subsequent analysis on these local data.

<img width="1193" alt="zarr-file" src="https://github.com/user-attachments/assets/61ce75de-bed4-49a3-bc44-c7b144888bcd" />

## Installation & Startup

1. Make sure you are on the forward branch
```bash
git checkout forward
```

2. Install packages in the scripts folder and run the app.
```bash
cd scripts
npm install
node start.js
```

3. After completion, the application window will open. You can re-select the x, y, z coordinates you want to browse, for example:
```
http://localhost:4173/?z=6690&y=3073&x=2572&zoom=5.0
```

4. Enter the information:

- Username & Password: Please first fill out the [Vesuvius Challenge](https://scrollprize.org/data) registration form to obtain the scroll data credentials.

- Scroll URL: The remote scroll's zarr folder path, for example:
```
https://dl.ash2txt.org/full-scrolls/Scroll1/PHercParis4.volpkg/volumes_zarr_standardized/54keV_7.91um_Scroll1A.zarr/
```

- Zarr Data Path: The local path to store zarr data. For first-time use, you can create an empty folder with the `.zarr` extension and select that path, for example:
```
E:/PATH_TO_YOUR_ZARR_FOLDER/scroll.zarr/
```

5. Click the Confirm button

The first time, data will be loaded from the remote server, which may take some time. You can find these data files in the local zarr folder you selected earlier. On subsequent visits to the same coordinates, the data will be loaded directly from your local storage.

# Neuroglancer Mini (backward branch)

The reduced architecture in the backward branch. We will continue to update the documentation as we gain more understanding of the project.

## Motivation

When I first tried to understand Neuroglancer's source code, I found it challenging due to its complexity and numerous abstract layers. I was particularly interested in understanding:
>>>>>>> d9e3ced7
- How data is loaded in batches
- The rendering mechanisms
- Core visualization principles

<<<<<<< HEAD
To address these challenges, I created Neuroglancer Mini by carefully selecting and preserving the essential parts of the original codebase:
1. Retaining only the essential code needed for basic functionality
2. Removing complex interface and data transfer logic
3. Streamlining the build process
4. Focusing on core visualization features

This project serves as a learning resource, providing a more approachable entry point for developers who want to understand the fundamental concepts behind Neuroglancer's powerful visualization capabilities. This is a derivative work based on the original Neuroglancer codebase, and the core implementation is derived from the original authors' work.

## How to Run

This lightweight demo uses the File System Access API to load data directly from your local filesystem. This API is currently only supported in Chrome-based browsers. Please use Chrome to run this project.

<img width="974" alt="img1" src="https://github.com/user-attachments/assets/42784acc-39cc-4585-948b-0b2d4a971ee1" />

### Option 1: Local Development
1. Clone the repository
=======
To address these challenges, I created Neuroglancer Mini by:
- Keeping only essential code for basic functionality
- Removing complex interface and data transfer logic
- Simplifying the build process
- Focusing on core visualization features

This project serves as a learning resource for developers who want to understand Neuroglancer's fundamental codebase.

## Installation & Startup

This lightweight demo uses the File System Access API to load data directly from your local filesystem. This API is currently not supported in some browsers. Please use Chrome or Edge to run this project.

<img width="1193" alt="img1" src="https://github.com/user-attachments/assets/42784acc-39cc-4585-948b-0b2d4a971ee1" />

### Option 1: Local Development
1. Make sure you are on the backward branch
```bash
git checkout backward
```
>>>>>>> d9e3ced7
2. Install dependencies:
   ```bash
   npm install
   ```
3. Start the development server:
   ```bash
   npm run dev
   ```
<<<<<<< HEAD
4. Open `http://localhost:3000` in Chrome
=======
4. Open `http://localhost:3000` in Chrome or Edge
>>>>>>> d9e3ced7

### Option 2: Online Demo
Visit the deployed version at [neuroglancer-mini.vercel.app](https://neuroglancer-mini.vercel.app)

### Supported File Formats
The application supports Zarr format (both v2 and v3) and OME-NGFF (OME Zarr) multiscale datasets. Supported data types include uint8, int8, uint16, int16, uint32, int32, uint64, and float32. For Zarr v2, supported compressors are blosc, gzip, null (raw), zlib, and zstd.

## Project Structure

The project is organized into several key directories, each handling specific aspects of the system:

### Application Core
- `src/main.ts`: The entry point of the application, handling initialization and user interface setup
- `src/state/`: Manages application state:
  - Coordinate transformation
  - Navigation state
  - Trackable values
  - State synchronization

### Data Management
- `src/datasource/`: Manages data source providers and protocols, including:
  - Zarr format support
  - URL handling and normalization
  - Data source registration and management
  - Layer naming and grouping
- `src/chunk_manager/`: Implements efficient data chunking and loading:
  - Frontend-backend communication for chunk management
  - Generic file source handling
  - Chunk request prioritization
  - Memory management for loaded chunks

### Visualization System
- `src/layer/`: Defines the layer system architecture:
  - Layer data source management
  - Display context handling
  - Layer state management
  - Layer composition and blending
- `src/sliceview/`: Manages the three orthogonal slice views:
  - Volume rendering
  - Chunk format handling
  - Panel management
  - Bounding box visualization
  - Frontend-backend synchronization
- `src/visibility_priority/`: Implements a priority system for managing visibility states:
  - Tracks visibility status of different components
  - Handles priority-based prefetching
  - Manages shared visibility states between frontend and backend
  - Supports infinite visibility states and priority levels

### Rendering Engine
- `src/webgl/`: Provides WebGL rendering infrastructure:
  - Shader management and compilation
  - Texture handling and access
  - Buffer management
  - Dynamic shader generation
  - Colormap support
  - Offscreen rendering
  - Bounding box visualization
- `src/render/`: Implements the core rendering pipeline:
  - Render layer management
  - Coordinate transformation
  - Projection parameter handling
  - Panel rendering
  - Real-time mouse position tracking
  - Smooth navigation controls

### Background Processing
- `src/worker/`: Handles background processing:
  - Web Worker implementation
  - RPC communication
  - Shared state management
  - Chunk processing

### Utilities
- `src/util/`: Provides utility functions and classes:
  - Data type handling
  - Matrix operations
  - Color manipulation
  - Event handling
  - Mouse and keyboard bindings
  - JSON processing
  - Memory management
  - Error handling
  - File system access

### Build Configuration
- `vite.config.ts`: Vite build configuration
- `tsconfig.json`: TypeScript configuration
<<<<<<< HEAD
- `package.json`: Project dependencies and scripts
=======
- `package.json`: Project dependencies and scripts
>>>>>>> d9e3ced7
<|MERGE_RESOLUTION|>--- conflicted
+++ resolved
@@ -1,16 +1,5 @@
 # Neuroglancer Mini
 
-<<<<<<< HEAD
-Neuroglancer Mini is a trimmed-down version of the original Neuroglancer source code, designed to make its core logic more accessible and easier to understand. This is not a new implementation, but rather a carefully curated subset of the original codebase (~115,510 lines) that has been reduced to about 22,677 lines by retaining only the minimal core functionality needed for the program to run, reducing npm dependencies, and simplifying the build process. This lightweight version serves as a learning demo, allowing developers to grasp the core concepts and architecture of Neuroglancer without being overwhelmed by the complexity of the original implementation.
-
-<img width="974" alt="img2" src="https://github.com/user-attachments/assets/c69a9014-3250-4d05-8350-abb96975b64c" />
-
-## Motivation
-
-When I first attempted to understand Neuroglancer's source code, I encountered significant challenges. The project's complexity, coupled with numerous abstract layers and features that weren't immediately relevant to my learning goals, made it difficult to grasp the core functionality.
-
-I was particularly interested in understanding:
-=======
 This is a trimmed-down version of the original Neuroglancer source code, designed to make its core logic more accessible and easier to understand. This is not a new implementation, but rather a carefully curated subset of the original codebase (~115,510 lines) that has been reduced to about 22,677 lines by retaining only the minimal core functionality needed for the program to run, reducing npm dependencies, and simplifying the build process. This lightweight version serves as a learning demo, allowing developers to grasp the core concepts and architecture of Neuroglancer without being overwhelmed by the complexity of the original implementation.
 
 <img width="1193" alt="img2" src="https://github.com/user-attachments/assets/c69a9014-3250-4d05-8350-abb96975b64c" />
@@ -93,29 +82,10 @@
 ## Motivation
 
 When I first tried to understand Neuroglancer's source code, I found it challenging due to its complexity and numerous abstract layers. I was particularly interested in understanding:
->>>>>>> d9e3ced7
 - How data is loaded in batches
 - The rendering mechanisms
 - Core visualization principles
 
-<<<<<<< HEAD
-To address these challenges, I created Neuroglancer Mini by carefully selecting and preserving the essential parts of the original codebase:
-1. Retaining only the essential code needed for basic functionality
-2. Removing complex interface and data transfer logic
-3. Streamlining the build process
-4. Focusing on core visualization features
-
-This project serves as a learning resource, providing a more approachable entry point for developers who want to understand the fundamental concepts behind Neuroglancer's powerful visualization capabilities. This is a derivative work based on the original Neuroglancer codebase, and the core implementation is derived from the original authors' work.
-
-## How to Run
-
-This lightweight demo uses the File System Access API to load data directly from your local filesystem. This API is currently only supported in Chrome-based browsers. Please use Chrome to run this project.
-
-<img width="974" alt="img1" src="https://github.com/user-attachments/assets/42784acc-39cc-4585-948b-0b2d4a971ee1" />
-
-### Option 1: Local Development
-1. Clone the repository
-=======
 To address these challenges, I created Neuroglancer Mini by:
 - Keeping only essential code for basic functionality
 - Removing complex interface and data transfer logic
@@ -135,7 +105,6 @@
 ```bash
 git checkout backward
 ```
->>>>>>> d9e3ced7
 2. Install dependencies:
    ```bash
    npm install
@@ -144,11 +113,7 @@
    ```bash
    npm run dev
    ```
-<<<<<<< HEAD
-4. Open `http://localhost:3000` in Chrome
-=======
 4. Open `http://localhost:3000` in Chrome or Edge
->>>>>>> d9e3ced7
 
 ### Option 2: Online Demo
 Visit the deployed version at [neuroglancer-mini.vercel.app](https://neuroglancer-mini.vercel.app)
@@ -237,8 +202,4 @@
 ### Build Configuration
 - `vite.config.ts`: Vite build configuration
 - `tsconfig.json`: TypeScript configuration
-<<<<<<< HEAD
-- `package.json`: Project dependencies and scripts
-=======
-- `package.json`: Project dependencies and scripts
->>>>>>> d9e3ced7
+- `package.json`: Project dependencies and scripts